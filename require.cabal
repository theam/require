-- This file has been generated from package.yaml by hpack version 0.28.2.
--
-- see: https://github.com/sol/hpack
--
<<<<<<< HEAD
-- hash: d137a452230c193641b2f17f7eaca960c2f427449f4d9c1197cfb30248c4c870

name:           require
version:        0.4.2
=======
-- hash: 594ca7f466defab634bcc5a8afa821a67a437a703efe1537dda645ad6086c2f9

name:           require
version:        0.4.1
>>>>>>> 8a4bcb46
synopsis:       Scrap your qualified import clutter
description:    See <https://theam.github.io/require>
category:       Other
homepage:       https://github.com/theam/require#readme
bug-reports:    https://github.com/theam/require/issues
author:         The Agile Monkeys
maintainer:     hackers@theam.io
copyright:      2018 Theam
license:        Apache-2.0
license-file:   LICENSE.md
build-type:     Simple
cabal-version:  >= 1.10
extra-source-files:
    CHANGELOG.md
    LICENSE.md
    package.yaml
    README.md
    Requires
    stack.yaml

source-repository head
  type: git
  location: https://github.com/theam/require

library
  exposed-modules:
      Require
  other-modules:
      Paths_require
  hs-source-dirs:
      library
  default-extensions: NoImplicitPrelude OverloadedStrings TypeApplications RecordWildCards DeriveGeneric
  ghc-options: -Wall
  build-depends:
      base >=4.9 && <5
    , bytestring >=0.10 && <0.11
    , directory
    , inliterate
    , megaparsec >=7 && <8
    , optparse-generic
    , text >=1.2.3.0 && <2
    , universum >=1.2.0 && <2
  default-language: Haskell2010

executable autorequirepp
  main-is: Main.hs
  other-modules:
      Paths_require
  hs-source-dirs:
      executable/AutoRequire/
  default-extensions: NoImplicitPrelude OverloadedStrings TypeApplications RecordWildCards DeriveGeneric
  ghc-options: -Wall -rtsopts -threaded -with-rtsopts=-N
  build-depends:
      base >=4.9 && <5
    , bytestring >=0.10 && <0.11
    , directory
    , inliterate
    , megaparsec >=7 && <8
    , optparse-generic
    , require
    , text >=1.2.3.0 && <2
    , universum >=1.2.0 && <2
  default-language: Haskell2010

executable requirepp
  main-is: Main.hs
  other-modules:
      Paths_require
  hs-source-dirs:
      executable/Require/
  default-extensions: NoImplicitPrelude OverloadedStrings TypeApplications RecordWildCards DeriveGeneric
  ghc-options: -Wall -rtsopts -threaded -with-rtsopts=-N
  build-depends:
      base >=4.9 && <5
    , bytestring >=0.10 && <0.11
    , directory
    , inliterate
    , megaparsec >=7 && <8
    , optparse-generic
    , require
    , text >=1.2.3.0 && <2
    , universum >=1.2.0 && <2
  default-language: Haskell2010

test-suite require-test-suite
  type: exitcode-stdio-1.0
  main-is: Main.hs
  other-modules:
      Paths_require
  hs-source-dirs:
      test-suite
  default-extensions: NoImplicitPrelude OverloadedStrings TypeApplications RecordWildCards DeriveGeneric
  ghc-options: -Wall -rtsopts -threaded -with-rtsopts=-N
  build-depends:
      base >=4.9 && <5
    , bytestring >=0.10 && <0.11
    , directory
    , inliterate
    , megaparsec >=7 && <8
    , optparse-generic
    , require
    , tasty
    , tasty-hspec
    , text >=1.2.3.0 && <2
    , universum >=1.2.0 && <2
  default-language: Haskell2010

benchmark require-benchmarks
  type: exitcode-stdio-1.0
  main-is: Main.hs
  other-modules:
      Paths_require
  hs-source-dirs:
      benchmark
  default-extensions: NoImplicitPrelude OverloadedStrings TypeApplications RecordWildCards DeriveGeneric
  ghc-options: -Wall -rtsopts -threaded -with-rtsopts=-N
  build-depends:
      base >=4.9 && <5
    , bytestring >=0.10 && <0.11
    , criterion
    , directory
    , inliterate
    , megaparsec >=7 && <8
    , optparse-generic
    , require
    , text >=1.2.3.0 && <2
    , universum >=1.2.0 && <2
  default-language: Haskell2010<|MERGE_RESOLUTION|>--- conflicted
+++ resolved
@@ -2,17 +2,9 @@
 --
 -- see: https://github.com/sol/hpack
 --
-<<<<<<< HEAD
 -- hash: d137a452230c193641b2f17f7eaca960c2f427449f4d9c1197cfb30248c4c870
-
 name:           require
 version:        0.4.2
-=======
--- hash: 594ca7f466defab634bcc5a8afa821a67a437a703efe1537dda645ad6086c2f9
-
-name:           require
-version:        0.4.1
->>>>>>> 8a4bcb46
 synopsis:       Scrap your qualified import clutter
 description:    See <https://theam.github.io/require>
 category:       Other
